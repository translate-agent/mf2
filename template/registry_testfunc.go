--- conflicted
+++ resolved
@@ -70,13 +70,6 @@
 			return fmt.Sprintf("%.1f", math.Trunc(v*10)/10) //nolint:mnd
 		}
 
-<<<<<<< HEAD
-		if name == "format" {
-			return NewResolvedValue(v, WithFormat(format), WithFunction(":test:"+name, options)), nil
-		}
-
-=======
->>>>>>> 017925db
 		selectKey := func(keys []string) string {
 			key := format()
 			for _, k := range keys {
@@ -88,18 +81,15 @@
 			return ""
 		}
 
-<<<<<<< HEAD
-		return NewResolvedValue(v, WithSelectKey(selectKey), WithFunction(":test:select", options)), nil
-=======
+		withFunc := WithFunction(":test:"+name, options)
 		switch name {
 		default: // :test:function
-			return NewResolvedValue(v, WithFormat(format), WithSelectKey(selectKey)), nil
+			return NewResolvedValue(v, WithFormat(format), WithSelectKey(selectKey), withFunc), nil
 		case "format":
-			return NewResolvedValue(v, WithFormat(format)), nil
+			return NewResolvedValue(v, WithFormat(format), withFunc), nil
 		case "select":
-			return NewResolvedValue(v, WithSelectKey(selectKey)), nil
+			return NewResolvedValue(v, WithSelectKey(selectKey), withFunc), nil
 		}
->>>>>>> 017925db
 	}
 }
 
