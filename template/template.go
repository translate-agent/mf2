--- conflicted
+++ resolved
@@ -422,16 +422,8 @@
 			return nil, fmt.Errorf("resolve options: %w", err)
 		}
 
-<<<<<<< HEAD
 		input, err := e.resolveValue(selector.Operand)
-=======
-		input, err := e.resolveValue(selectExpr.Operand)
->>>>>>> 02eafb4a
-		if errors.Is(err, mf2.ErrUnresolvedVariable) {
-			input = nil
-
-			e.addError(err)
-		} else if err != nil {
+		if err != nil {
 			return nil, fmt.Errorf("resolve value: %w", err)
 		}
 
