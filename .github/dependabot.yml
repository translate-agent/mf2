# To get started with Dependabot version updates, you'll need to specify which
# package ecosystems to update and where the package manifests are located.
# Please see the documentation for all configuration options:
# https://docs.github.com/code-security/dependabot/dependabot-version-updates/configuration-options-for-the-dependabot.yml-file

version: 2
updates:
  - package-ecosystem: "gomod" # See documentation for possible values
    directory: "/" # Location of package manifests
    schedule:
      interval: "weekly"
<<<<<<< HEAD
    reviewers:
      - "janishorsts"
=======
    allow:
      - dependency-type: "all"
>>>>>>> ebfd4f2c
<|MERGE_RESOLUTION|>--- conflicted
+++ resolved
@@ -9,10 +9,7 @@
     directory: "/" # Location of package manifests
     schedule:
       interval: "weekly"
-<<<<<<< HEAD
     reviewers:
       - "janishorsts"
-=======
     allow:
-      - dependency-type: "all"
->>>>>>> ebfd4f2c
+      - dependency-type: "all"