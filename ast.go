package mf2

<<<<<<< HEAD
import (
	"fmt"
	"strings"
)

// AST is the abstract syntax tree of a MessageFormat 2.0 specification.
type AST struct {
	Message Message
}

/*
String returns the string representation of the AST, i.e. MF2 formatted message.

Example:

	ast := AST{
		Message: SimpleMessage{
			Patterns: []Pattern{
				TextPattern("Hello, "),
				PlaceholderPattern{Expression: VariableExpression{Variable: Variable("variable")}},
				TextPattern(" World!"),
			},
		},
	}

	fmt.Println(ast) // Hello, { $variable } World!
*/
func (a AST) String() string { return fmt.Sprint(a.Message) }
=======
// AST is the abstract syntax tree of a MessageFormat 2.0 message.
type AST Message
>>>>>>> 7aa76fe4

// --------------------------------Interfaces----------------------------------
//
// Here we define the Nodes that can have multiple types.
// For example Message could be either a SimpleMessage or a ComplexMessage.
// Pattern could be either a TextPattern or a PlaceholderPattern.
// etc.

// Node is the interface implemented by all AST nodes.
type Node interface {
	node()

	fmt.Stringer
}

// Message is the top-level node.
type Message interface {
	Node
	message()
}

type Pattern interface {
	Node
	pattern()
}

type Expression interface {
	Node
	expression()
}

type Literal interface {
	Node
	literal()
}

type Unquoted interface {
	Literal
	unquoted()
}

type Annotation interface {
	Node
	annotation()
}

type Option interface {
	Node
	option()
}

type Declaration interface {
	Node
	declaration()
}

type ComplexBody interface {
	Node
	complexBody()
}

type VariantKey interface {
	Node
	variantKey()
}

// ---------------------------------Types------------------------------------
//
// Here we define the types that implement the interfaces defined above.
//
// Types with one concrete field (string, int, ...) are defined as types
// Types with one interface field are defined as structs
// Types with multiple fields are defined as structs

// ---------------------------------Message------------------------------------

type SimpleMessage struct {
	Message

	Patterns []Pattern // TextPattern or PlaceholderPattern
}

func (sm SimpleMessage) String() string { return sliceToString(sm.Patterns, "") }

type ComplexMessage struct {
	Message

	ComplexBody  ComplexBody   // Matcher or QuotedPattern
	Declarations []Declaration // Optional: InputDeclaration, LocalDeclaration or ReservedStatement
}

func (cm ComplexMessage) String() string {
	if len(cm.Declarations) == 0 {
		return fmt.Sprint(cm.ComplexBody)
	}

	return fmt.Sprintf("%s\n%s", sliceToString(cm.Declarations, "\n"), cm.ComplexBody)
}

// ---------------------------------Pattern------------------------------------

type TextPattern string

func (TextPattern) node()    {}
func (TextPattern) pattern() {}
func (tp TextPattern) String() string {
	// text-escape = backslash ( backslash / "{" / "}" )
	r := strings.NewReplacer(
		`\`, `\\`,
		`{`, `\{`,
		`}`, `\}`,
	)

	return r.Replace(string(tp))
}

type PlaceholderPattern struct {
	Pattern

	Expression Expression // LiteralExpression, VariableExpression, or AnnotationExpression
}

func (pp PlaceholderPattern) String() string { return fmt.Sprint(pp.Expression) }

// --------------------------------Expression----------------------------------

type LiteralExpression struct {
	Expression

	Literal    Literal    // QuotedLiteral or UnquotedLiteral
	Annotation Annotation // Optional: FunctionAnnotation, PrivateUseAnnotation, or ReservedAnnotation
}

func (le LiteralExpression) String() string {
	if le.Annotation == nil {
		return fmt.Sprintf("{ %s }", le.Literal)
	}

	return fmt.Sprintf("{ %s %s }", le.Literal, le.Annotation)
}

type VariableExpression struct {
	Expression

	Annotation Annotation // Optional: FunctionAnnotation, PrivateUseAnnotation, or ReservedAnnotation
	Variable   Variable
}

func (ve VariableExpression) String() string {
	if ve.Annotation == nil {
		return fmt.Sprintf("{ %s }", ve.Variable)
	}

	return fmt.Sprintf("{ %s %s }", ve.Variable, ve.Annotation)
}

type AnnotationExpression struct {
	Expression

	Annotation Annotation // FunctionAnnotation, PrivateUseAnnotation, or ReservedAnnotation
}

func (ae AnnotationExpression) String() string { return fmt.Sprintf("{ %s }", ae.Annotation) }

// ---------------------------------Literal------------------------------------

type QuotedLiteral string

func (QuotedLiteral) node()    {}
func (QuotedLiteral) literal() {}
func (ql QuotedLiteral) String() string {
	// quoted-escape = backslash ( backslash / "|" )
	r := strings.NewReplacer(
		`\`, `\\`,
		`|`, `\|`,
	)

	return fmt.Sprintf("|%s|", r.Replace(string(ql)))
}

type UnquotedLiteral struct {
	Literal

	Value Unquoted // NameLiteral or NumberLiteral
}

func (ul UnquotedLiteral) String() string { return fmt.Sprint(ul.Value) }

type NameLiteral string

func (NameLiteral) node()             {}
func (NameLiteral) literal()          {}
func (NameLiteral) unquoted()         {}
func (nl NameLiteral) String() string { return string(nl) }

type NumberLiteral float64

func (NumberLiteral) node()             {}
func (NumberLiteral) literal()          {}
func (NumberLiteral) unquoted()         {}
func (nl NumberLiteral) String() string { return fmt.Sprint(float64(nl)) }

// --------------------------------Annotation----------------------------------

type FunctionAnnotation struct {
	Annotation

	Function Function
	Options  []Option // Optional: LiteralOption or VariableOption
}

func (fa FunctionAnnotation) String() string {
	if len(fa.Options) == 0 {
		return fmt.Sprint(fa.Function)
	}

	return fmt.Sprintf("%s %s", fa.Function, sliceToString(fa.Options, " "))
}

type PrivateUseAnnotation struct {
	Annotation

	// TODO: Implementation
}

func (PrivateUseAnnotation) String() string { return "TODO" }

type ReservedAnnotation struct {
	Annotation

	// TODO: Implementation
}

func (ReservedAnnotation) String() string { return "TODO" }

// ---------------------------------Option-------------------------------------

type LiteralOption struct {
	Option

	Literal    Literal // QuotedLiteral or UnquotedLiteral
	Identifier Identifier
}

func (lo LiteralOption) String() string { return fmt.Sprintf("%s = %s", lo.Identifier, lo.Literal) }

type VariableOption struct {
	Option

	Identifier Identifier
	Variable   Variable
}

func (vo VariableOption) String() string { return fmt.Sprintf("%s = %s", vo.Identifier, vo.Variable) }

// --------------------------------Declaration---------------------------------

type InputDeclaration struct {
	Declaration

	Expression VariableExpression
}

func (id InputDeclaration) String() string { return fmt.Sprintf("%s %s", input, id.Expression) }

type LocalDeclaration struct {
	Declaration

	Expression Expression // LiteralExpression, VariableExpression, or AnnotationExpression
	Variable   Variable
}

func (ld LocalDeclaration) String() string {
	return fmt.Sprintf("%s %s = %s", local, ld.Variable, ld.Expression)
}

type ReservedStatement struct {
	Declaration

	// TODO: Implementation
}

func (ReservedStatement) String() string { return "TODO" }

// --------------------------------VariantKey----------------------------------

type LiteralKey struct {
	VariantKey

	Literal Literal // QuotedLiteral or UnquotedLiteral
}

func (lk LiteralKey) String() string { return fmt.Sprint(lk.Literal) }

// CatchAllKey is a special key, that matches any value.
type CatchAllKey struct {
	VariantKey
}

func (ck CatchAllKey) String() string { return catchAllSymbol }

// ---------------------------------ComplexBody--------------------------------------

type QuotedPattern struct {
	ComplexBody

	Patterns []Pattern // TextPattern or PlaceholderPattern
}

func (qp QuotedPattern) String() string {
	return fmt.Sprintf("{{%s}}", sliceToString(qp.Patterns, ""))
}

type Matcher struct {
	ComplexBody

	MatchStatements []Expression // At least one
	Variants        []Variant    // At least one
}

func (m Matcher) String() string {
	matchStr := sliceToString(m.MatchStatements, " ")
	variantsStr := sliceToString(m.Variants, "\n")

	return fmt.Sprintf("%s %s\n%s", match, matchStr, variantsStr)
}

// ---------------------------------Node---------------------------------

type Variable string

func (Variable) node()            {}
func (v Variable) String() string { return fmt.Sprintf("%c%s", variablePrefix, string(v)) }

type Identifier struct {
	Node

	Namespace string // Optional
	Name      string
}

func (i Identifier) String() string {
	if i.Namespace == "" {
		return i.Name
	}

	return fmt.Sprintf("%s:%s", i.Namespace, i.Name)
}

type Function struct {
	Node

	Identifier Identifier
	Prefix     rune // One of: ':', '+', '-'
}

func (f Function) String() string { return fmt.Sprintf("%c%s", f.Prefix, f.Identifier) }

type Variant struct {
	Node

	Keys          []VariantKey // At least one: LiteralKey or WildcardKey
	QuotedPattern QuotedPattern
}

func (v Variant) String() string {
	return fmt.Sprintf("%s %s", sliceToString(v.Keys, " "), v.QuotedPattern)
}

// ---------------------------------Constants---------------------------------

const (
	variablePrefix = '$'
	catchAllSymbol = "*"
	match          = "." + keywordMatch
	local          = "." + keywordLocal
	input          = "." + keywordInput
)

// ---------------------------------Helpers---------------------------------

// sliceToString converts a slice of Nodes to a string, separated by sep.
func sliceToString[T Node](s []T, sep string) string {
	nodeStrings := make([]string, len(s))
	for i, node := range s {
		nodeStrings[i] = fmt.Sprint(node)
	}

	return strings.Join(nodeStrings, sep)
}<|MERGE_RESOLUTION|>--- conflicted
+++ resolved
@@ -1,12 +1,11 @@
 package mf2
 
-<<<<<<< HEAD
 import (
 	"fmt"
 	"strings"
 )
 
-// AST is the abstract syntax tree of a MessageFormat 2.0 specification.
+// AST is the abstract syntax tree of a MessageFormat 2.0 message.
 type AST struct {
 	Message Message
 }
@@ -26,13 +25,9 @@
 		},
 	}
 
-	fmt.Println(ast) // Hello, { $variable } World!
+	fmt.Print(ast) // Hello, { $variable } World!
 */
 func (a AST) String() string { return fmt.Sprint(a.Message) }
-=======
-// AST is the abstract syntax tree of a MessageFormat 2.0 message.
-type AST Message
->>>>>>> 7aa76fe4
 
 // --------------------------------Interfaces----------------------------------
 //
