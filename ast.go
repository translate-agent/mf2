--- conflicted
+++ resolved
@@ -488,8 +488,7 @@
 	Expression VariableExpression
 }
 
-<<<<<<< HEAD
-func (id InputDeclaration) String() string { return fmt.Sprintf("%s %s", keywordInput, id.Expression) }
+func (id InputDeclaration) String() string { return fmt.Sprintf("%s %s", input, id.Expression) }
 func (id InputDeclaration) Validate() error {
 	if err := id.Expression.Validate(); err != nil {
 		return fmt.Errorf("inputDeclaration.%w", err)
@@ -497,9 +496,6 @@
 
 	return nil
 }
-=======
-func (id InputDeclaration) String() string { return fmt.Sprintf("%s %s", input, id.Expression) }
->>>>>>> 3a45061e
 
 type LocalDeclaration struct {
 	Declaration
@@ -682,11 +678,7 @@
 type Variant struct {
 	Node
 
-<<<<<<< HEAD
-	Key           VariantKey // LiteralKey or WildcardKey
-=======
 	Keys          []VariantKey // At least one: LiteralKey or WildcardKey
->>>>>>> 3a45061e
 	QuotedPattern QuotedPattern
 }
 
@@ -695,11 +687,11 @@
 }
 
 func (v Variant) Validate() error {
-	if v.Key == nil {
-		return errors.New("variant: key is required")
-	}
-
-	if err := v.Key.Validate(); err != nil {
+	if len(v.Keys) == 0 {
+		return errors.New("variant: at least one key is required")
+	}
+
+	if err := validateSlice(v.Keys); err != nil {
 		return fmt.Errorf("variant.%w", err)
 	}
 
@@ -729,8 +721,7 @@
 		nodeStrings[i] = fmt.Sprint(node)
 	}
 
-<<<<<<< HEAD
-	return strings.Join(stringSlice, sep)
+	return strings.Join(nodeStrings, sep)
 }
 
 // isZeroValue returns true if v is the zero value of its type.
@@ -749,7 +740,4 @@
 	}
 
 	return nil
-=======
-	return strings.Join(nodeStrings, sep)
->>>>>>> 3a45061e
 }